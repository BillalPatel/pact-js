--- conflicted
+++ resolved
@@ -5,10 +5,8 @@
   - "13"
 os:
   - linux
-<<<<<<< HEAD
-  - osx
+sudo: required
 matrix:
-  fast_finish: true
   include:
     - os: linux
       addons:
@@ -22,27 +20,17 @@
     - os: osx
       env:
         - MATRIX_EVAL="brew install gcc5 && CC=gcc-5 && CXX=g++-5"
-cache: 
+cache:
   - npm
   - cargo
-=======
-sudo: required
-cache: npm
->>>>>>> 8ac78167
 env:
   global:
     # travis encrypt NPM_KEY=<key>
     - secure: "dadftjIY7w+KRucMDOqflXYTvWI1WYvtLtvGnbJuoFrgviax5zhwI7rSi6PTvW7mqV05FtqfVVb8Mgkwp1GNhv9byzuPCKnX6zN/tnl3mC++ivMA3BI7KhNp6VinzVeHWN+9BSYAQs1RQbslIK6IJ3oQJ9azp1MnxMQ1s0w5hqo0ojPWRJsm/IN57/pSiR4U0yyvONdwVg7Q8RQmyMZtovA2QzrR3ij6IxBwiJ7RQXsWIYkPL1SzaIqNNhMOdXK3m1iCESmtNc1BG9oEoaZc0ZzowT/O5VVPWe+bUfdSaAHjkTauaMCU2OAk6J89yd7pSCT5fe1YYYPgTIZiPkG0wQH8k7dKqqeaxBo+tN7uCfkYlTMNZmjv+qVBafoP8wBV97g3UugDqqIXaFknTUDnSNaigcJjFRWhCHBtltR+hzF6pCl3H1o1dDnmJWrgEb01qJ0lZonmaK/anZGNpUWE6qndOKBwnd0XiR1LnvzL/7tdflNb4DPy+lWdDEj4HWZR3lFA009m651qHBN+117ousZFXJ1866JywkAM2GrEWD4umzKknXDhulMG/Q32DS01BgW1pMenzQkH5WE+O0T3W/8BPw0Ev//bqZIg0gDckppUexHZ+pMhAFMaJfCzYVhrA0fhwLb+1EW7VDEcQIc0QHGXOb3Vclja7qB4yDuAJxk="
-<<<<<<< HEAD
     # travis encrypt NODE_PRE_GYP_GITHUB_TOKEN=<key>
     - secure: TdijSKFc60H8i06ukDVYYOCCkVRqeAa/O6esBSKDBsqj5rPyEGuowksshOd36T0PQWi15SkgpOpNOhHqi0wbcw0t5iSkyRvwiFvR6s8A4GadstcSByZJO3IiuSclGaMVXivoSQUVjmbEgXH/FQJMVFLkNHov9NqdRScNgbiLGSpgHsXAGaUL1ehoAXkh5scwjeQuH5fepypMT9qpgg/fKn90d9etzlgT5S5lYgslZdQ6QN15WvE6xKvqFA6Jpf8PXRaH5SFAlvJIJyxFkCLl5QhMM7OT+LTeXfBEjDMpNgsU6eqADbn3m7G6Mlgac20Mx1Q5dw94ubWCV3fopONpnVnqrMBigKviromWQiV69nBJr+Cvgalau/cGX0oAbDbljZCAbhnknrJwPciYLD8uPy/NYyETj0VkSyGi1weGFyuLgjK0mD8lOxQ1IRbVsIC8CaunyZ7566RNPHNI0BD9eyXqGekrvGecCvRW87oCFLxqwhgrPSUxU5aaE1PGMbHI7YYCljRpdaF2ubN8YLB0uCZV+XN7qXzCF+BARLfi5dKjuf5kF1sfVnPQVD+x/OMEvihiSns+lBeWi6cNOl3oRVVJeo0vghqNCiJwLjKEv9UiSSDaY8JmrzvhOWnVdkQVKd6yDDt+5CipjfSI72eEcgJUvOGYmczdS+eEb5pr51c=
     - LOG_LEVEL=debug
 
-script: ./scripts/build.sh
-after_success:
-  - npm run coverage
-=======
->>>>>>> 8ac78167
 before_install:
   - eval "${MATRIX_EVAL}"
   - if [ "$TRAVIS_OS_NAME" = "linux" ]; then sudo sysctl -w net.ipv6.conf.all.disable_ipv6=0; fi
@@ -53,33 +41,6 @@
   - cargo --version
 before_deploy:
   - npm run deploy:prepare
-<<<<<<< HEAD
-deploy:
-  - provider: releases
-    api_key:
-      secure: FmoLJnO8GNxyztR2P433ZCumYPrxiZdBCfVhmhTGYlXhOfVaAECm0gUVPLZuBQRUaqsef5ekg+OSIA5xbrnNoOQ9qlmnF2n+5yiwqG6o35XLA4L6lB5pL+x8xoAAgpaj9dTD184HKGdub3heQStTPRd2ll3nNRwxhfyIyBaMX3elDTH3mkV2QxNhG1RTgJe322PQrwoU2sWkghTWNr4t+h/G+oYu364xwZuxFX1hrFpAW+IEmbDSuhmCe24lMU96ntIiciRU3eBYR7s3KlktOFgMORXMRw3H/qaGmx7rKtpJ892XGRuVbw+tPB3A1jbFvOwJwzpnsWG5REu3PkZ6oiWpnX+5riN3jPyvFpWd+LLfH1KdZeBnF/anEfl+mSPdrDROOWotV3Xt5zOiEwx2j4BRbDNfa6wXzX0zK31AMf0IFmw7KZJkzcyWjNRluxTn3r2bbjNoi+gBojQuX27R3AQz5G0E0yZUk5ujmcd+85WOgNh/zVwsZLHYVQxDyULkbDTCDAulBsJLyxUFRs0JixyHCvA6srrUdpcO0NdyDfvULk9e/g/c9aD56Rk4xT4/Xa7K1fAHLjLkV6CA4H9Of96Zl2BK8r6LAlw382hO7FaZH+A3YShObEeTiZsDbfSQrFl5x8aimvc9oeYopvvQ+EdZxHvvwxHQIp/MWOybdJ4=
-    file: pactjs.tar.gz
-    skip_cleanup: true
-    on:
-      tags: true
-      branch: master
-      node_js: "12"
-      condition: "$TRAVIS_OS_NAME = linux"
-  - provider: script
-    skip_cleanup: true
-    script: ./scripts/publish.sh
-    on:
-      tags: true
-      branch: master
-      node_js: "12"
-      condition: "$TRAVIS_OS_NAME = linux"
-  - provider: script
-    script: ./scripts/publish_native.sh
-    skip_cleanup: true
-    on:
-      tags: true
-      branch: master
-=======
 
 script: ./scripts/build.sh
 
@@ -95,6 +56,7 @@
         on:
           tags: true
           branch: master
+          condition: "$TRAVIS_OS_NAME = linux"
       - provider: releases
         api_key:
           secure: FmoLJnO8GNxyztR2P433ZCumYPrxiZdBCfVhmhTGYlXhOfVaAECm0gUVPLZuBQRUaqsef5ekg+OSIA5xbrnNoOQ9qlmnF2n+5yiwqG6o35XLA4L6lB5pL+x8xoAAgpaj9dTD184HKGdub3heQStTPRd2ll3nNRwxhfyIyBaMX3elDTH3mkV2QxNhG1RTgJe322PQrwoU2sWkghTWNr4t+h/G+oYu364xwZuxFX1hrFpAW+IEmbDSuhmCe24lMU96ntIiciRU3eBYR7s3KlktOFgMORXMRw3H/qaGmx7rKtpJ892XGRuVbw+tPB3A1jbFvOwJwzpnsWG5REu3PkZ6oiWpnX+5riN3jPyvFpWd+LLfH1KdZeBnF/anEfl+mSPdrDROOWotV3Xt5zOiEwx2j4BRbDNfa6wXzX0zK31AMf0IFmw7KZJkzcyWjNRluxTn3r2bbjNoi+gBojQuX27R3AQz5G0E0yZUk5ujmcd+85WOgNh/zVwsZLHYVQxDyULkbDTCDAulBsJLyxUFRs0JixyHCvA6srrUdpcO0NdyDfvULk9e/g/c9aD56Rk4xT4/Xa7K1fAHLjLkV6CA4H9Of96Zl2BK8r6LAlw382hO7FaZH+A3YShObEeTiZsDbfSQrFl5x8aimvc9oeYopvvQ+EdZxHvvwxHQIp/MWOybdJ4=
@@ -103,4 +65,13 @@
         on:
           tags: true
           branch: master
->>>>>>> 8ac78167
+          condition: "$TRAVIS_OS_NAME = linux"
+  - stage: publish native lib to Github
+    if: (tag IS present) AND (branch = master)
+    deploy:
+      - provider: script
+        script: ./scripts/publish_native.sh
+        skip_cleanup: true
+        on:
+          tags: true
+          branch: master