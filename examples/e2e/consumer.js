--- conflicted
+++ resolved
@@ -1,38 +1,22 @@
 const express = require("express")
 const request = require("superagent")
 const server = express()
-<<<<<<< HEAD
-const API_HOST = process.env.API_HOST || "http://localhost:8081"
-=======
 
-const getApiEndpoint = () => process.env.API_HOST || 'http://localhost:8081'
->>>>>>> c583224d
+const getApiEndpoint = () => process.env.API_HOST || "http://localhost:8081"
 
 // Fetch animals who are currently 'available' from the
 // Animal Service
 const availableAnimals = () => {
   return request
-<<<<<<< HEAD
-    .get(`${API_HOST}/animals/available`)
+    .get(`${getApiEndpoint()}/animals/available`)
     .then(res => res.body, () => [])
-=======
-    .get(`${getApiEndpoint()}/animals/available`)
-    .then(res => res.body,
-      () => [])
->>>>>>> c583224d
 }
 
 // Find animals by their ID from the Animal Service
 const getAnimalById = id => {
   return request
-<<<<<<< HEAD
-    .get(`${API_HOST}/animals/${id}`)
+    .get(`${getApiEndpoint()}/animals/${id}`)
     .then(res => res.body, () => null)
-=======
-    .get(`${getApiEndpoint()}/animals/${id}`)
-    .then(res => res.body,
-      () => null)
->>>>>>> c583224d
 }
 
 // Suggestions function:
