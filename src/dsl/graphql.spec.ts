<<<<<<< HEAD
import * as chai from "chai"
import * as chaiAsPromised from "chai-as-promised"
import { GraphQLInteraction } from "./graphql"
import { isMatcher } from "./matchers"
=======
import * as chai from "chai";
import * as chaiAsPromised from "chai-as-promised";
import { GraphQLInteraction } from "./graphql";
import { isMatcher } from "./matchers";
>>>>>>> c583224d

chai.use(chaiAsPromised)
const expect = chai.expect

describe("GraphQLInteraction", () => {
  let interaction: GraphQLInteraction

  beforeEach(() => {
    interaction = new GraphQLInteraction()
  })

  describe("#withOperation", () => {
    describe("when given a valid operation", () => {
      it("should not fail", () => {
        interaction.uponReceiving("a request")
        interaction.withOperation("query")
        interaction.withQuery("{ hello }")

        const json: any = interaction.json()
        expect(json.request.body.operationName).to.eq("query")
      })
    })
    describe("when no operation is provided", () => {
<<<<<<< HEAD
      it("should marshal to null", () => {
        interaction.uponReceiving("a request")
        interaction.withQuery("{ hello }")

        const json: any = interaction.json()
        expect(json.request.body.operationName).to.eq(null)
      })
    })
=======
      it("should not be present in unmarshaled body", () => {
        interaction.uponReceiving("a request");
        interaction.withQuery("{ hello }");

        const json: any = interaction.json();
        expect(json.request.body).to.not.have.property("operationName");
      });
    });
>>>>>>> c583224d
    describe("when given an invalid operation", () => {
      it("should fail with an error", () => {
        expect(interaction.withOperation.bind("aoeu")).to.throw(Error)
      })
    })
  })

  describe("#withVariables", () => {
    describe("when given a set of variables", () => {
      it("should add the variables to the payload", () => {
        interaction.uponReceiving("a request")
        interaction.withOperation("query")
        interaction.withQuery("{ hello }")
        interaction.withVariables({
<<<<<<< HEAD
          foo: "bar",
        })

        const json: any = interaction.json()
        expect(json.request.body.variables).to.deep.eq({ foo: "bar" })
      })
    })
  })
=======
          foo: "bar"
        });

        const json: any = interaction.json();
        expect(json.request.body.variables).to.deep.eq({ foo: "bar" });
      });
    });
    describe("when no variables are provided", () => {
      it("should not add the variables property to the payload", () => {
        interaction.uponReceiving("a request");
        interaction.withOperation("query");
        interaction.withQuery("{ hello }");

        const json: any = interaction.json();
        expect(json.request.body).to.not.have.property("variables");
      });
    });
    describe("when an empty variables object is presented", () => {
      it("should add the variables property to the payload", () => {
        interaction.uponReceiving("a request");
        interaction.withOperation("query");
        interaction.withQuery("{ hello }");
        interaction.withVariables({})

        const json: any = interaction.json();
        expect(json.request.body).to.have.property("variables");
      });
    });
  });
>>>>>>> c583224d

  describe("#withQuery", () => {
    beforeEach(() => {
      interaction.uponReceiving("a request")
      interaction.withOperation("query")
      interaction.withQuery("{ hello }")
      interaction.withVariables({
<<<<<<< HEAD
        foo: "bar",
      })
    })
=======
        foo: "bar"
      });
    });
>>>>>>> c583224d

    describe("when given an invalid query", () => {
      it("should fail with an error", () => {
        expect(() =>
          interaction.withQuery("{ not properly terminated")
<<<<<<< HEAD
        ).to.throw(Error)
      })
    })
=======
        ).to.throw(Error);
      });
    });
>>>>>>> c583224d

    describe("when given a valid query", () => {
      it("should properly marshal the query", () => {
        const json: any = interaction.json()
        expect(isMatcher(json.request.body.query)).to.eq(true)
        expect(json.request.body.query.getValue()).to.eq("{ hello }")
      })

      describe("without variables", () => {
        it("should add regular expressions for the whitespace in the query", () => {
          const json: any = interaction.json()

          expect(isMatcher(json.request.body.query)).to.eq(true)
          const r = new RegExp(json.request.body.query.data.matcher.s, "g")
          const lotsOfWhitespace = `{             hello

        }`
          expect(r.test(lotsOfWhitespace)).to.eq(true)
        })
      })

      describe("and variables", () => {
        it("should add regular expressions for the whitespace in the query", () => {
          interaction.withQuery(`{
            Hello(id: $id) {
              name
            }
          }`)
          interaction.withVariables({
<<<<<<< HEAD
            name: "bar",
          })
          const json: any = interaction.json()

          expect(isMatcher(json.request.body.query)).to.eq(true)
          const r = new RegExp(json.request.body.query.data.matcher.s, "g")
          const lotsOfWhitespace = `{             Hello(id: \$id) { name    } }`
          expect(r.test(lotsOfWhitespace)).to.eq(true)
        })
      })
    })
  })
})
=======
            name: "bar"
          });
          const json: any = interaction.json();

          expect(isMatcher(json.request.body.query)).to.eq(true);
          const r = new RegExp(json.request.body.query.data.matcher.s, "g");
          const lotsOfWhitespace = `{             Hello(id: \$id) { name    } }`;
          expect(r.test(lotsOfWhitespace)).to.eq(true);
        });
      });
    });
  });
});
>>>>>>> c583224d
<|MERGE_RESOLUTION|>--- conflicted
+++ resolved
@@ -1,14 +1,7 @@
-<<<<<<< HEAD
 import * as chai from "chai"
 import * as chaiAsPromised from "chai-as-promised"
 import { GraphQLInteraction } from "./graphql"
 import { isMatcher } from "./matchers"
-=======
-import * as chai from "chai";
-import * as chaiAsPromised from "chai-as-promised";
-import { GraphQLInteraction } from "./graphql";
-import { isMatcher } from "./matchers";
->>>>>>> c583224d
 
 chai.use(chaiAsPromised)
 const expect = chai.expect
@@ -32,25 +25,14 @@
       })
     })
     describe("when no operation is provided", () => {
-<<<<<<< HEAD
-      it("should marshal to null", () => {
+      it("should not be present in unmarshaled body", () => {
         interaction.uponReceiving("a request")
         interaction.withQuery("{ hello }")
 
         const json: any = interaction.json()
-        expect(json.request.body.operationName).to.eq(null)
+        expect(json.request.body).to.not.have.property("operationName")
       })
     })
-=======
-      it("should not be present in unmarshaled body", () => {
-        interaction.uponReceiving("a request");
-        interaction.withQuery("{ hello }");
-
-        const json: any = interaction.json();
-        expect(json.request.body).to.not.have.property("operationName");
-      });
-    });
->>>>>>> c583224d
     describe("when given an invalid operation", () => {
       it("should fail with an error", () => {
         expect(interaction.withOperation.bind("aoeu")).to.throw(Error)
@@ -65,7 +47,6 @@
         interaction.withOperation("query")
         interaction.withQuery("{ hello }")
         interaction.withVariables({
-<<<<<<< HEAD
           foo: "bar",
         })
 
@@ -73,38 +54,28 @@
         expect(json.request.body.variables).to.deep.eq({ foo: "bar" })
       })
     })
-  })
-=======
-          foo: "bar"
-        });
-
-        const json: any = interaction.json();
-        expect(json.request.body.variables).to.deep.eq({ foo: "bar" });
-      });
-    });
     describe("when no variables are provided", () => {
       it("should not add the variables property to the payload", () => {
-        interaction.uponReceiving("a request");
-        interaction.withOperation("query");
-        interaction.withQuery("{ hello }");
+        interaction.uponReceiving("a request")
+        interaction.withOperation("query")
+        interaction.withQuery("{ hello }")
 
-        const json: any = interaction.json();
-        expect(json.request.body).to.not.have.property("variables");
-      });
-    });
+        const json: any = interaction.json()
+        expect(json.request.body).to.not.have.property("variables")
+      })
+    })
     describe("when an empty variables object is presented", () => {
       it("should add the variables property to the payload", () => {
-        interaction.uponReceiving("a request");
-        interaction.withOperation("query");
-        interaction.withQuery("{ hello }");
+        interaction.uponReceiving("a request")
+        interaction.withOperation("query")
+        interaction.withQuery("{ hello }")
         interaction.withVariables({})
 
-        const json: any = interaction.json();
-        expect(json.request.body).to.have.property("variables");
-      });
-    });
-  });
->>>>>>> c583224d
+        const json: any = interaction.json()
+        expect(json.request.body).to.have.property("variables")
+      })
+    })
+  })
 
   describe("#withQuery", () => {
     beforeEach(() => {
@@ -112,29 +83,17 @@
       interaction.withOperation("query")
       interaction.withQuery("{ hello }")
       interaction.withVariables({
-<<<<<<< HEAD
         foo: "bar",
       })
     })
-=======
-        foo: "bar"
-      });
-    });
->>>>>>> c583224d
 
     describe("when given an invalid query", () => {
       it("should fail with an error", () => {
         expect(() =>
           interaction.withQuery("{ not properly terminated")
-<<<<<<< HEAD
         ).to.throw(Error)
       })
     })
-=======
-        ).to.throw(Error);
-      });
-    });
->>>>>>> c583224d
 
     describe("when given a valid query", () => {
       it("should properly marshal the query", () => {
@@ -164,7 +123,6 @@
             }
           }`)
           interaction.withVariables({
-<<<<<<< HEAD
             name: "bar",
           })
           const json: any = interaction.json()
@@ -177,19 +135,4 @@
       })
     })
   })
-})
-=======
-            name: "bar"
-          });
-          const json: any = interaction.json();
-
-          expect(isMatcher(json.request.body.query)).to.eq(true);
-          const r = new RegExp(json.request.body.query.data.matcher.s, "g");
-          const lotsOfWhitespace = `{             Hello(id: \$id) { name    } }`;
-          expect(r.test(lotsOfWhitespace)).to.eq(true);
-        });
-      });
-    });
-  });
-});
->>>>>>> c583224d
+})