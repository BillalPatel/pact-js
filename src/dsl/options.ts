/**
 * Pact Options module.
 * @module PactOptions
 */
import { PactfileWriteMode } from "./mockService"
import { MessageProviders, StateHandlers } from "../pact"

export type LogLevel = "trace" | "debug" | "info" | "warn" | "error" | "fatal"

export interface PactOptions {
  // The name of the consumer
  consumer: string

  // The name of the provider
  provider: string

  // The port to run the mock service on, defaults to 1234
  port?: number

  // The host to run the mock service, defaults to 127.0.0.1
  host?: string

  // SSL flag to identify the protocol to be used (default false, HTTP)
  ssl?: boolean

  // Path to SSL certificate to serve on the mock service
  sslcert?: string

  // Path to SSL key to serve on the mock service
  sslkey?: string

  // Directory to output pact files
  dir?: string

  // Directory to log to
  log?: string

  // Log level
  logLevel?: LogLevel

  // Pact specification version (defaults to 2)
  spec?: number

  // Allow CORS OPTION requests to be accepted, defaults to false
  cors?: boolean

  // Control how the Pact files are written
  // (defaults to 'overwrite')
  pactfileWriteMode?: PactfileWriteMode
}

export interface MandatoryPactOptions {
  port: number
  host: string
  ssl: boolean
}

export type PactOptionsComplete = PactOptions & MandatoryPactOptions

export interface MessageProviderOptions {
  // The name of the consumer
  consumer: string

  // The name of the provider
  provider: string

  providerVersion?: string

  // Pacts to Verify
<<<<<<< HEAD
  pactUrls?: string[];
=======
  pactUrls?: string[]
  // pactFilesOrDirs?: string[];
>>>>>>> f2ceb7d4

  // Directory to log to
  log?: string

  // Log level
  logLevel?: LogLevel

  // Message providers
  messageProviders: MessageProviders

  // Prepare any provider states
  stateHandlers?: StateHandlers

  // Choices: 'overwrite' | 'update', 'none', defaults to 'overwrite'
  pactfileWriteMode?: PactfileWriteMode

  providerStatesSetupUrl?: string
  pactBrokerUsername?: string
  pactBrokerPassword?: string
  customProviderHeaders?: string[]
  publishVerificationResult?: boolean
  pactBrokerUrl?: string
  tags?: string[]
  timeout?: number
}
export interface MessageConsumerOptions {
  // The name of the consumer
  consumer: string

  // Directory to output pact files
  dir?: string

  // The name of the provider
  provider: string

  // Directory to log to
  log?: string

  // Log level
  logLevel?: LogLevel

  // Specification Version (should be 3 for messages)
  spec?: number

  // Control how the Pact files are written
  // Choices: 'overwrite' | 'update', 'none', defaults to 'overwrite'
  pactfileWriteMode?: PactfileWriteMode
}<|MERGE_RESOLUTION|>--- conflicted
+++ resolved
@@ -67,12 +67,7 @@
   providerVersion?: string
 
   // Pacts to Verify
-<<<<<<< HEAD
-  pactUrls?: string[];
-=======
   pactUrls?: string[]
-  // pactFilesOrDirs?: string[];
->>>>>>> f2ceb7d4
 
   // Directory to log to
   log?: string
